package libtalek

import (
	"crypto/rand"
	"encoding/binary"

	"github.com/agl/ed25519"
	"github.com/privacylab/talek/bloom"
	"github.com/privacylab/talek/common"
	"github.com/privacylab/talek/drbg"
	"golang.org/x/crypto/nacl/box"
)

// Topic is a writiable Talek log.
// A topic is created by calling NewTopic().
// New items are published with a client via client.Publish(&topic, "Msg").
// Messages can be read from the topic through its contained Subscription.
type Topic struct {

	// For updates?
	Id uint64

	// For authenticity
	// TODO: this should ratchet.
	SigningPrivateKey *[64]byte `json:",omitempty"`

	Subscription
}

// PublishingOverhead represents the number of additional bytes used by encryption and signing.
const PublishingOverhead = box.Overhead + ed25519.SignatureSize

// NewTopic creates a new Topic, or fails if the system randomness isn't
// appropriately configured.
func NewTopic() (t *Topic, err error) {
	t = &Topic{}

	// Random values
	id := make([]byte, 8)
	if _, err = rand.Read(id); err != nil {
		return
	}
	seed1, err := drbg.NewSeed()
	if err != nil {
		return
	}
	seed2, err := drbg.NewSeed()
	if err != nil {
		return
	}

	t.Id, _ = binary.Uvarint(id[0:8])
	t.Subscription.Seed1 = seed1
	t.Subscription.Seed2 = seed2
	if err = initSubscription(&t.Subscription); err != nil {
		return
	}

	// Create shared secret
	pub, priv, err := box.GenerateKey(rand.Reader)
	if err != nil {
		return
	}
	var sharedKey [32]byte
	box.Precompute(&sharedKey, pub, priv)

	t.Subscription.SharedSecret = &sharedKey

	// Create signing secrets
	t.Subscription.SigningPublicKey, t.SigningPrivateKey, err = ed25519.GenerateKey(rand.Reader)

	return
}

func (t *Topic) GeneratePublish(commonConfig *common.CommonConfig, message []byte) (*common.WriteArgs, error) {
	args := &common.WriteArgs{}
	bucket1, bucket2 := t.Subscription.nextBuckets(commonConfig)
	args.Bucket1 = bucket1
	args.Bucket2 = bucket2

	var seqNoBytes [24]byte
	_ = binary.PutUvarint(seqNoBytes[:], t.Subscription.Seqno)
<<<<<<< HEAD
=======

	k0, k1 := t.Subscription.Seed1.KeyUint128()
	args.Bucket1 = siphash.Hash(k0, k1, seqNoBytes[:]) % commonConfig.NumBuckets

	k0, k1 = t.Subscription.Seed2.KeyUint128()
	args.Bucket2 = siphash.Hash(k0, k1, seqNoBytes[:]) % commonConfig.NumBuckets

>>>>>>> dd4e6399
	t.Subscription.Seqno++
	ciphertext, err := t.encrypt(message, &seqNoBytes)
	if err != nil {
		return nil, err
	}
	args.Data = ciphertext

	// @todo - just send the k bit locations
	bloomFilter := bloom.NewWithEstimates(uint(commonConfig.WindowSize()), commonConfig.BloomFalsePositive)
	idBytes := make([]byte, 8, 20)
	_ = binary.PutUvarint(idBytes, t.Id)
	idBytes = append(idBytes, seqNoBytes[:]...)
	bloomFilter.Add(idBytes)
	//args.InterestVector, _ = bloomFilter.GobEncode()

	return args, nil
}

// @TODO: long-term, keys should ratchet, so that messages outside of the
// active range become refutable. perhaps this could alternatively be done with
// a server managed primative, with releases of a rachet update as each DB epoch
// advances.
func (t *Topic) encrypt(plaintext []byte, nonce *[24]byte) ([]byte, error) {
	buf := make([]byte, 0, len(plaintext)+box.Overhead)
	_ = box.SealAfterPrecomputation(buf, plaintext, nonce, t.Subscription.SharedSecret)
	buf = buf[0:cap(buf)]
	digest := ed25519.Sign(t.SigningPrivateKey, buf)
	return append(buf, digest[:]...), nil
}<|MERGE_RESOLUTION|>--- conflicted
+++ resolved
@@ -77,19 +77,9 @@
 	bucket1, bucket2 := t.Subscription.nextBuckets(commonConfig)
 	args.Bucket1 = bucket1
 	args.Bucket2 = bucket2
+	var seqNoBytes [24]byte
+	_ = binary.PutUvarint(seqNoBytes[:], t.Seqno)
 
-	var seqNoBytes [24]byte
-	_ = binary.PutUvarint(seqNoBytes[:], t.Subscription.Seqno)
-<<<<<<< HEAD
-=======
-
-	k0, k1 := t.Subscription.Seed1.KeyUint128()
-	args.Bucket1 = siphash.Hash(k0, k1, seqNoBytes[:]) % commonConfig.NumBuckets
-
-	k0, k1 = t.Subscription.Seed2.KeyUint128()
-	args.Bucket2 = siphash.Hash(k0, k1, seqNoBytes[:]) % commonConfig.NumBuckets
-
->>>>>>> dd4e6399
 	t.Subscription.Seqno++
 	ciphertext, err := t.encrypt(message, &seqNoBytes)
 	if err != nil {
