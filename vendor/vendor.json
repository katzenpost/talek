{
	"comment": "",
	"ignore": "test",
	"package": [
		{
			"checksumSHA1": "EkrJbgIEZnwh+kWcrICjX2cIXsA=",
			"path": "github.com/YoshikiShibata/xusyscall",
			"revision": "c4bce1bbfe9a733e0fdd3081fca3b58711eb596b",
			"revisionTime": "2013-08-17T03:01:52Z"
		},
		{
			"checksumSHA1": "LLVyR2dAgkihu0+HdZF+JK0gMMs=",
			"path": "github.com/agl/ed25519",
			"revision": "5312a61534124124185d41f09206b9fef1d88403",
			"revisionTime": "2017-01-16T20:05:12Z"
		},
		{
			"checksumSHA1": "30PBqj9BW03KCVqASvLg3bR+xYc=",
			"path": "github.com/agl/ed25519/edwards25519",
			"revision": "5312a61534124124185d41f09206b9fef1d88403",
			"revisionTime": "2017-01-16T20:05:12Z"
		},
		{
			"checksumSHA1": "To9cnJYk84Fr39FpMC7Qe+aGD2k=",
			"path": "github.com/barnex/cuda5/cu",
			"revision": "57cec7ab46da74b8ca2aa1d41e898c0646081b56",
			"revisionTime": "2017-01-31T21:30:30Z"
		},
		{
			"checksumSHA1": "+Hv/2IqEKGRWhSFZCVKABRVUmAs=",
			"path": "github.com/coreos/etcd/pkg/flags",
			"revision": "e2d0db95ebbc1b13a86c69e06bf4c9c840008e76",
			"revisionTime": "2017-04-14T19:38:47Z"
		},
		{
			"checksumSHA1": "gx1gJIMU6T0UNQ0bPZ/drQ8cpCI=",
			"path": "github.com/coreos/etcd/pkg/types",
			"revision": "e2d0db95ebbc1b13a86c69e06bf4c9c840008e76",
			"revisionTime": "2017-04-14T19:38:47Z"
		},
		{
			"checksumSHA1": "d50/+u/LFlXvEV10HiEoXB9OsGg=",
			"path": "github.com/coreos/go-systemd/journal",
			"revision": "1f9909e51b2dab2487c26d64c8f2e7e580e4c9f5",
			"revisionTime": "2017-03-24T09:58:19Z"
		},
		{
			"checksumSHA1": "BtmDTdU8a2Izrhh53VeJuOMStEw=",
			"path": "github.com/coreos/pkg/capnslog",
			"revision": "099530d80109cc4876ac866c38dded19786731d0",
			"revisionTime": "2017-04-05T07:26:53Z"
		},
		{
			"checksumSHA1": "xqVDKHGnakGlcRhmWd1j9JYmfLc=",
			"path": "github.com/dchest/siphash",
			"revision": "4ebf1de738443ea7f45f02dc394c4df1942a126d",
			"revisionTime": "2016-08-31T15:17:26Z"
		},
		{
<<<<<<< HEAD
			"checksumSHA1": "tRoYXEtC282IUw8jB3aHbxK0Tpw=",
			"path": "github.com/go-gl/cl/v1.2/cl",
			"revision": "283e73a0ca2a3a2bcd6a087e852404eb0ca0b1bf",
			"revisionTime": "2016-04-02T05:07:51Z"
=======
			"checksumSHA1": "bbilAC3Am0MP1lPfSKblFsIvg4Q=",
			"path": "github.com/spaolacci/murmur3",
			"revision": "0d12bf811670bf6a1a63828dfbd003eded177fce",
			"revisionTime": "2015-08-29T17:28:44Z"
>>>>>>> 4dcfc519
		},
		{
			"checksumSHA1": "0Qi2QAv9T10RCUs9vhbIAAnyEZU=",
			"path": "github.com/spf13/pflag",
			"revision": "e453343e6260b4a3a89f1f0e10a2fbb07f8d9750",
			"revisionTime": "2017-04-12T15:22:49Z"
		},
		{
			"checksumSHA1": "YPUzwYX7ji8jMLe7QAPjFwG9lTU=",
			"path": "github.com/willf/bitset",
			"revision": "5c3c0fce48842b2c0bbaa99b4e61b0175d84b47c",
			"revisionTime": "2016-12-02T17:00:36Z"
		},
		{
			"checksumSHA1": "yyysY3Ior4jy2HtchTxlP1ayIvQ=",
			"path": "github.com/willf/bloom",
			"revision": "54e3b963ee1652b06c4562cb9b6020ebc6e36e59",
			"revisionTime": "2017-05-05T22:16:40Z"
		},
		{
			"checksumSHA1": "nAu0XmCeC6WnUySyI8R7w4cxAqU=",
			"path": "golang.org/x/crypto/curve25519",
			"revision": "cd11541cdfcb6d51d1d78f27d596cf7bdff346f7",
			"revisionTime": "2017-04-06T13:01:18Z"
		},
		{
			"checksumSHA1": "LIOlUuwAjG4+meTovizhtsB+fTE=",
			"path": "golang.org/x/crypto/nacl/box",
			"revision": "cd11541cdfcb6d51d1d78f27d596cf7bdff346f7",
			"revisionTime": "2017-04-06T13:01:18Z"
		},
		{
			"checksumSHA1": "Y/FcWB2/xSfX1rRp7HYhktHNw8s=",
			"path": "golang.org/x/crypto/nacl/secretbox",
			"revision": "cd11541cdfcb6d51d1d78f27d596cf7bdff346f7",
			"revisionTime": "2017-04-06T13:01:18Z"
		},
		{
			"checksumSHA1": "jyP8QOzvouqRy4o3MKNjBl/K3o8=",
			"path": "golang.org/x/crypto/poly1305",
			"revision": "cd11541cdfcb6d51d1d78f27d596cf7bdff346f7",
			"revisionTime": "2017-04-06T13:01:18Z"
		},
		{
			"checksumSHA1": "w8PESKJweP+BCAxCYPU1QC08qUU=",
			"path": "golang.org/x/crypto/salsa20/salsa",
			"revision": "cd11541cdfcb6d51d1d78f27d596cf7bdff346f7",
			"revisionTime": "2017-04-06T13:01:18Z"
		},
		{
			"checksumSHA1": "Y+HGqEkYM15ir+J93MEaHdyFy0c=",
			"path": "golang.org/x/net/context",
			"revision": "d1e1b351919c6738fdeb9893d5c998b161464f0c",
			"revisionTime": "2016-12-29T22:47:41Z"
		},
		{
			"checksumSHA1": "UxahDzW2v4mf/+aFxruuupaoIwo=",
			"path": "golang.org/x/net/internal/timeseries",
			"revision": "d1e1b351919c6738fdeb9893d5c998b161464f0c",
			"revisionTime": "2016-12-29T22:47:41Z"
		},
		{
			"checksumSHA1": "GQHKESPeCcAsnerZPtHadvKUIzs=",
			"path": "golang.org/x/net/trace",
			"revision": "d1e1b351919c6738fdeb9893d5c998b161464f0c",
			"revisionTime": "2016-12-29T22:47:41Z"
		}
	],
	"rootPath": "github.com/privacylab/talek"
}<|MERGE_RESOLUTION|>--- conflicted
+++ resolved
@@ -57,17 +57,18 @@
 			"revisionTime": "2016-08-31T15:17:26Z"
 		},
 		{
-<<<<<<< HEAD
+
 			"checksumSHA1": "tRoYXEtC282IUw8jB3aHbxK0Tpw=",
 			"path": "github.com/go-gl/cl/v1.2/cl",
 			"revision": "283e73a0ca2a3a2bcd6a087e852404eb0ca0b1bf",
 			"revisionTime": "2016-04-02T05:07:51Z"
-=======
+    },
+    {
 			"checksumSHA1": "bbilAC3Am0MP1lPfSKblFsIvg4Q=",
 			"path": "github.com/spaolacci/murmur3",
 			"revision": "0d12bf811670bf6a1a63828dfbd003eded177fce",
 			"revisionTime": "2015-08-29T17:28:44Z"
->>>>>>> 4dcfc519
+
 		},
 		{
 			"checksumSHA1": "0Qi2QAv9T10RCUs9vhbIAAnyEZU=",
