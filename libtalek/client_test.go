package libtalek

import (
	"encoding/binary"
	"testing"
	"time"

<<<<<<< HEAD
	"github.com/privacylab/talek/common"
=======
	"github.com/dchest/siphash"
	"github.com/privacylab/talek/common"
	"github.com/privacylab/talek/drbg"
>>>>>>> dd4e6399
)

type mockLeader struct {
	ReceivedWrites chan *common.WriteArgs
	ReceivedReads  chan *common.EncodedReadArgs
}

func (m *mockLeader) GetName(_ *interface{}, reply *string) error {
	*reply = "Mock Leader"
	return nil
}
func (m *mockLeader) Ping(args *common.PingArgs, reply *common.PingReply) error {
	return nil
}
func (m *mockLeader) Write(args *common.WriteArgs, reply *common.WriteReply) error {
	if m.ReceivedWrites != nil {
		m.ReceivedWrites <- args
	}
	return nil
}
func (m *mockLeader) Read(args *common.EncodedReadArgs, reply *common.ReadReply) error {
	if m.ReceivedReads != nil {
		m.ReceivedReads <- args
	}
	return nil
}
func (m *mockLeader) GetUpdates(args *common.GetUpdatesArgs, reply *common.GetUpdatesReply) error {
	return nil
}

func TestWrite(t *testing.T) {
	config := ClientConfig{
		&common.CommonConfig{NumBuckets: 64, BucketDepth: 4, DataSize: 1024, BloomFalsePositive: 0.05, MaxLoadFactor: 0.95, LoadFactorStep: 0.05},
		time.Second,
		time.Second,
		[]*common.TrustDomainConfig{common.NewTrustDomainConfig("TestTrustDomain", "127.0.0.1", true, false)},
	}

	writes := make(chan *common.WriteArgs, 1)
	leader := mockLeader{writes, nil}

	c := NewClient("TestClient", config, &leader)
	if c == nil {
		t.Fatalf("Error creating client")
	}

	handle, _ := NewTopic()

	// Recreate the expected buckets to make sure we're seeing
	// the real write.
	bucket, _ := handle.Subscription.nextBuckets(config.CommonConfig)

	c.Publish(handle, []byte("hello world"))
	write1 := <-writes
	write2 := <-writes
	c.Kill()
	//Due to thread race, there may be a random write made before
	//the requested publish is queued up.
	if write1.Bucket1 != bucket && write2.Bucket1 != bucket {
		t.Fatalf("Didn't get expected write position.")
	}
}

func TestRead(t *testing.T) {
	config := ClientConfig{
		&common.CommonConfig{NumBuckets: 64, BucketDepth: 4, DataSize: 1024, BloomFalsePositive: 0.05, MaxLoadFactor: 0.95, LoadFactorStep: 0.05},
		time.Second,
		time.Second,
		[]*common.TrustDomainConfig{common.NewTrustDomainConfig("TestTrustDomain", "127.0.0.1", true, false)},
	}

	reads := make(chan *common.EncodedReadArgs, 1)
	leader := mockLeader{nil, reads}

	c := NewClient("TestRead", config, &leader)
	if c == nil {
		t.Fatalf("Error creating client")
	}

	handle, _ := NewTopic()

	// Recreate the expected buckets to make sure we're seeing
	// the real write.
	var seqNoBytes [24]byte
	_ = binary.PutUvarint(seqNoBytes[:], handle.Seqno)
	// Clone seed so they advance together.
	bucket, _ := handle.Subscription.nextBuckets(config.CommonConfig)

	c.Poll(&handle.Subscription)
	read1 := <-reads
	read2 := <-reads
	// There may be a random read occuring before the enqueued one.
	c.Kill()

	//Due to thread race, there may be a random read made before
	//the requested poll is queued up.
	decRead1, _ := read1.Decode(0, config.TrustDomains[0])
	decRead2, err := read2.Decode(0, config.TrustDomains[0])
	if err != nil {
		t.Fatalf("Failed to decode read %v", err)
	}
	if decRead1.RequestVector[bucket/8]&(1<<(bucket%8)) == 0 &&
		decRead2.RequestVector[bucket/8]&(1<<(bucket%8)) == 0 {
		t.Fatalf("Read wasn't for the enqueued subscription. %v / %v / %d", decRead1.RequestVector, decRead2.RequestVector, bucket)
	}
}<|MERGE_RESOLUTION|>--- conflicted
+++ resolved
@@ -5,13 +5,7 @@
 	"testing"
 	"time"
 
-<<<<<<< HEAD
 	"github.com/privacylab/talek/common"
-=======
-	"github.com/dchest/siphash"
-	"github.com/privacylab/talek/common"
-	"github.com/privacylab/talek/drbg"
->>>>>>> dd4e6399
 )
 
 type mockLeader struct {
