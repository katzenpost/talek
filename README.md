# Talek

Talek is a privacy-preserving messaging system. User communication is stored on untrusted systems using PIR.

## Getting Started
Please check back when we are ready for release

<<<<<<< HEAD
## Develop
=======
A basic client (which is not resistant to traffic analysis!) can be found at
```go get github.com/privacylab/talek/cli/talekclient```

Talek uses a construct called topic handles. Topics represent a stream of
messages from one author to a few readers. The author who creates a topic can
provide a handle to it to allow others to "follow along". A longer description
of the specific guarantees of a topic are provided in the academic paper linked
below.

### Basic Usage:

    talekclient --config=talek.conf --create --topic=newhandle
    talekclient --config=talek.conf --topic=newhandle --write "Hello World"
    talekclient --config=talek.conf --topic=newhandle --share=readOnlyHandle
    talekclient --config=talek.conf --topic=readOnlyHandle --read
>>>>>>> e92fe6c8

### Tools
- [govendor](https://github.com/kardianos/govendor) for vendoring
- [gometalinter](https://github.com/alecthomas/gometalinter) for linting
```bash
$ go get -u github.com/kardianos/govendor
$ go get -u github.com/alecthomas/gometalinter
$ gometalinter --install
```

<<<<<<< HEAD
### Vendoring
Talek vendors all of its dependencies into the local `vendor/` directory.
To add or update dependencies to the latest in `vendor/`, use the `govendor` tool, as follows:
- `govendor fetch github.com/foo/bar`

To see a list and status of dependencies:
- `govendor list`

### Testing
All tests should pass before submitting a pull request
```bash
$ govendor test +local          # Run unit tests
$ gometalinter --vendor ./...   # Run linter
```

## Publication
Talek: a Private Publish-Subscribe Protocol.   
Raymond Cheng, Will Scott, Bryan Parno, Irene Zhang, Arvind Krishnamurthy, Tom Anderson.   
In Submission. 2017.   
=======
Pull requests are welcome, as clich� as that sounds! Code should pass gometalint.

## Publication
Talek: a Private Publish-Subscribe Protocol.
Raymond Cheng, Will Scott, Bryan Parno, Irene Zhang, Arvind Krishnamurthy, Tom Anderson.
In Submission. 2017.
>>>>>>> e92fe6c8
[PDF](https://raymondcheng.net/download/papers/talek-tr.pdf)<|MERGE_RESOLUTION|>--- conflicted
+++ resolved
@@ -3,12 +3,8 @@
 Talek is a privacy-preserving messaging system. User communication is stored on untrusted systems using PIR.
 
 ## Getting Started
-Please check back when we are ready for release
 
-<<<<<<< HEAD
-## Develop
-=======
-A basic client (which is not resistant to traffic analysis!) can be found at
+A basic client (which is not resistant to traffic analysis!) can be found at   
 ```go get github.com/privacylab/talek/cli/talekclient```
 
 Talek uses a construct called topic handles. Topics represent a stream of
@@ -23,19 +19,32 @@
     talekclient --config=talek.conf --topic=newhandle --write "Hello World"
     talekclient --config=talek.conf --topic=newhandle --share=readOnlyHandle
     talekclient --config=talek.conf --topic=readOnlyHandle --read
->>>>>>> e92fe6c8
+
+## Develop
+Pull requests are welcome! Please run all tests (see below) before submitting a PR.
 
 ### Tools
+
 - [govendor](https://github.com/kardianos/govendor) for vendoring
 - [gometalinter](https://github.com/alecthomas/gometalinter) for linting
+
 ```bash
 $ go get -u github.com/kardianos/govendor
 $ go get -u github.com/alecthomas/gometalinter
 $ gometalinter --install
 ```
 
-<<<<<<< HEAD
+### Testing
+
+All tests should pass before submitting a pull request
+
+```bash
+$ govendor test +local          # Run unit tests
+$ gometalinter --vendor ./...   # Run linter
+```
+
 ### Vendoring
+
 Talek vendors all of its dependencies into the local `vendor/` directory.
 To add or update dependencies to the latest in `vendor/`, use the `govendor` tool, as follows:
 - `govendor fetch github.com/foo/bar`
@@ -43,23 +52,10 @@
 To see a list and status of dependencies:
 - `govendor list`
 
-### Testing
-All tests should pass before submitting a pull request
-```bash
-$ govendor test +local          # Run unit tests
-$ gometalinter --vendor ./...   # Run linter
-```
 
 ## Publication
+
 Talek: a Private Publish-Subscribe Protocol.   
 Raymond Cheng, Will Scott, Bryan Parno, Irene Zhang, Arvind Krishnamurthy, Tom Anderson.   
 In Submission. 2017.   
-=======
-Pull requests are welcome, as clich� as that sounds! Code should pass gometalint.
-
-## Publication
-Talek: a Private Publish-Subscribe Protocol.
-Raymond Cheng, Will Scott, Bryan Parno, Irene Zhang, Arvind Krishnamurthy, Tom Anderson.
-In Submission. 2017.
->>>>>>> e92fe6c8
 [PDF](https://raymondcheng.net/download/papers/talek-tr.pdf)