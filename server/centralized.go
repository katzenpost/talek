--- conflicted
+++ resolved
@@ -52,12 +52,6 @@
 	c.closeChan <- 1
 	// Stop the shard.
 	c.shard.Close()
-<<<<<<< HEAD
-	// stop pir daemon if there was one.
-	c.status <- 1
-	<-c.status
-=======
->>>>>>> 0ccba70c
 }
 
 /** PUBLIC METHODS (threadsafe) **/
@@ -184,11 +178,7 @@
 			c.ReadBatch = append(c.ReadBatch, readReq)
 			if len(c.ReadBatch) >= globalConfig.ReadBatch {
 				go c.triggerBatchRead(c.ReadBatch)
-<<<<<<< HEAD
-				c.ReadBatch = make([]*common.ReadRequest, 0)
-=======
-				c.ReadBatch = make([]*ReadRequest, 0, globalConfig.ReadBatch)
->>>>>>> 0ccba70c
+				c.ReadBatch = make([]*common.ReadRequest, 0, globalConfig.ReadBatch)
 			} else {
 				c.log.Trace.Printf("Read: add to batch, size=%v\n", len(c.ReadBatch))
 			}
