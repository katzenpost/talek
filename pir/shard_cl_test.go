--- conflicted
+++ resolved
@@ -77,7 +77,7 @@
 		b.Fatalf("cannot create new ShardCL: error=%v\n", err)
 	}
 	HelperBenchmarkShardRead(b, shard, BenchBatchSize)
-	afterEachShardCL(b, shard, context)
+	afterEach(b, shard, context)
 }
 
 func BenchmarkShardCLReadv1(b *testing.B) {
@@ -90,7 +90,7 @@
 		b.Fatalf("cannot create new ShardCL: error=%v\n", err)
 	}
 	HelperBenchmarkShardRead(b, shard, BenchBatchSize)
-	afterEachShardCL(b, shard, context)
+	afterEach(b, shard, context)
 }
 
 func BenchmarkShardCLReadv2(b *testing.B) {
@@ -103,7 +103,7 @@
 		b.Fatalf("cannot create new ShardCL: error=%v\n", err)
 	}
 	HelperBenchmarkShardRead(b, shard, BenchBatchSize)
-	afterEachShardCL(b, shard, context)
+	afterEach(b, shard, context)
 }
 
 func BenchmarkShardCLReadv3(b *testing.B) {
@@ -116,11 +116,6 @@
 	if err != nil {
 		b.Fatalf("cannot create new ShardCL: error=%v\n", err)
 	}
-<<<<<<< HEAD
-	HelperBenchmarkShardRead(b, shard, batchSize)
+	HelperBenchmarkShardRead(b, shard, BenchBatchSize)
 	afterEach(b, shard, context)
-=======
-	HelperBenchmarkShardRead(b, shard, BenchBatchSize)
-	afterEachShardCL(b, shard, context)
->>>>>>> 9a6ad3e3
 }