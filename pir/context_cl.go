//+build !travis

package pir

import (
	"fmt"
	//"io/ioutil"
	//"path/filepath"
	//"runtime"
	"strings"
	"sync"
	"unsafe"

	"github.com/go-gl/cl/v1.2/cl"
	"github.com/privacylab/talek/common"
)

// ContextCL represents a single OpenCL context
// Currently, we only support 1 live ShardCL per ContextCL
// Before creating a new ShardCL, the old one must be Free()
type ContextCL struct {
	log            *common.Logger
	name           string
	kernelSource   string
	gpuScratchSize int
	KernelMutex    *sync.Mutex
	platformID     cl.PlatformID
	deviceID       cl.DeviceId
	Context        cl.Context
	CommandQueue   cl.CommandQueue
	program        cl.Program
	Kernel         cl.Kernel
	groupSize      int
}

// NewContextCL creates a new OpenCL context with a given kernel source.
// New ShardCL instances will share the same kernel
func NewContextCL(name string, kernelSource string, gpuScratchSize int) (*ContextCL, error) {
	c := &ContextCL{}
	c.log = common.NewLogger(name)
	c.name = name

	// Read Kernel Source
	/**
	_, file, _, _ := runtime.Caller(0)
	kernelFile = filepath.Join(filepath.Dir(file), kernelFile)
	kernelBytes, fErr := ioutil.ReadFile(kernelFile)
	if fErr != nil {
		c.Free()
		return nil, fmt.Errorf("NewContextCl: failed to read kernel source %v", kernelFile)
	}
	c.kernelSource = bytes.NewBuffer(kernelBytes).String() + "\x00"
	**/
	c.kernelSource = kernelSource
	c.gpuScratchSize = gpuScratchSize
	c.KernelMutex = &sync.Mutex{}

	// Get Platform
	ids := make([]cl.PlatformID, 100)
	count := uint32(0)
	err := cl.GetPlatformIDs(uint32(len(ids)), &ids[0], &count)
	if err != cl.SUCCESS || count < 1 {
		c.Free()
		return nil, fmt.Errorf("NewContextCl: failed to retrieve OpenCL platform ID")
	}
	c.platformID = ids[0]

	// Get Device
	var device cl.DeviceId
	err = cl.GetDeviceIDs(c.platformID, cl.DEVICE_TYPE_GPU, 1, &device, &count)
	if err != cl.SUCCESS || count < 1 {
		c.Free()
		return nil, fmt.Errorf("NewContextCl: failed to create OpenCL device group")
	}
	c.deviceID = device

	//Create Computer Context
	var errptr *cl.ErrorCode
	notify := func(arg1 string, arg2 unsafe.Pointer, arg3 uint64, arg4 interface{}) {
		fmt.Printf("OpenCL Context Error: %v %v %v %v \n", arg1, arg2, arg3, arg4)
	}
	c.Context = cl.CreateContext(nil, 1, &device, notify, nil, errptr)
	if errptr != nil && cl.ErrorCode(*errptr) != cl.SUCCESS {
		c.Free()
		return nil, fmt.Errorf("NewContextCl: couldnt create context")
	}

	//Create Command Queue
	c.CommandQueue = cl.CreateCommandQueue(c.Context, device, 0, errptr)
	if errptr != nil && cl.ErrorCode(*errptr) != cl.SUCCESS {
		c.Free()
		return nil, fmt.Errorf("NewContextCl: couldnt create command queue")
	}

	//Create program
	//srcptr := cl.Str("__kernel\nvoid pir() {}" + "\x00")
	srcptr := cl.Str(c.kernelSource)
	c.program = cl.CreateProgramWithSource(c.Context, 1, &srcptr, nil, errptr)
	if errptr != nil && cl.ErrorCode(*errptr) != cl.SUCCESS {
		c.Free()
		return nil, fmt.Errorf("NewContextCl: couldnt create program")
	}

	err = cl.BuildProgram(c.program, 1, &device, nil, nil, nil)
	if err != cl.SUCCESS {
		var length uint64
		buffer := make([]byte, 2048)
		c.log.Error.Println("NewContextCl Error: Failed to build program executable!")
		cl.GetProgramBuildInfo(c.program, device, cl.PROGRAM_BUILD_LOG, uint64(len(buffer)), unsafe.Pointer(&buffer[0]), &length)
		c.Free()
		if length < uint64(len(buffer)) {
			return nil, fmt.Errorf(string(buffer[0:length]))
		}
		return nil, fmt.Errorf(string(buffer[0:]))
	}

	//Get Kernel (~CUDA Grid)
	c.Kernel = cl.CreateKernel(c.program, cl.Str("pir"+"\x00"), errptr)
	if errptr != nil && cl.ErrorCode(*errptr) != cl.SUCCESS {
		c.Free()
		return nil, fmt.Errorf("NewContextCl: couldnt create compute kernel")
	}

	// OpenCL work-group = CUDA block
	groupSize := uint64(0)
	err = cl.GetKernelWorkGroupInfo(c.Kernel, device, cl.KERNEL_WORK_GROUP_SIZE, 8, unsafe.Pointer(&groupSize), nil)
	if err != cl.SUCCESS {
		c.Free()
		return nil, fmt.Errorf("NewContextCl: Failed to get kernel work group info")
	}
	c.groupSize = int(groupSize)

	return c, nil

}

/*********************************************
 * PUBLIC METHODS
 *********************************************/

// GetName returns the name of the context
func (c *ContextCL) GetName() string {
	return c.name
}

// GetGroupSize returns the working group size of this context
func (c *ContextCL) GetGroupSize() int {
	return c.groupSize
}

// Free currently does nothing. ShardCL waits for the go garbage collector
func (c *ContextCL) Free() error {
	errStr := ""
	err := cl.ReleaseKernel(c.Kernel)
	if err != cl.SUCCESS {
		errStr += cl.ErrToStr(err) + "\n"
	}
	err = cl.ReleaseProgram(c.program)
	if err != cl.SUCCESS {
		errStr += cl.ErrToStr(err) + "\n"
	}
	cl.ReleaseCommandQueue(c.CommandQueue)
	err = cl.ReleaseContext(c.Context)
	if err != cl.SUCCESS {
		errStr += cl.ErrToStr(err) + "\n"
	}
	if strings.Compare(errStr, "") != 0 {
		return fmt.Errorf("ContextCL.Free errors: " + errStr)
	}
	return nil
}

<<<<<<< HEAD
=======
// GetGroupSize returns the working group size of this context
func (c *ContextCL) GetGroupSize() int {
	return c.groupSize
}

// GetGPUScratchSize returns the size of the scratch used by the kernel
func (c *ContextCL) GetGPUScratchSize() int {
	return c.gpuScratchSize
}

>>>>>>> 9a6ad3e3
/*********************************************
 * PRIVATE METHODS
 *********************************************/<|MERGE_RESOLUTION|>--- conflicted
+++ resolved
@@ -170,19 +170,11 @@
 	return nil
 }
 
-<<<<<<< HEAD
-=======
-// GetGroupSize returns the working group size of this context
-func (c *ContextCL) GetGroupSize() int {
-	return c.groupSize
-}
-
 // GetGPUScratchSize returns the size of the scratch used by the kernel
 func (c *ContextCL) GetGPUScratchSize() int {
 	return c.gpuScratchSize
 }
 
->>>>>>> 9a6ad3e3
 /*********************************************
  * PRIVATE METHODS
  *********************************************/