package libtalek

import (
	"encoding/binary"
	"errors"
<<<<<<< HEAD
=======
	"fmt"
>>>>>>> dd4e6399

	"github.com/agl/ed25519"
	"github.com/dchest/siphash"
	"github.com/privacylab/talek/common"
	"github.com/privacylab/talek/drbg"
	"golang.org/x/crypto/nacl/box"
)

// Subscription is the readable component of a Talek Log.
// Subscriptions are created by making a NewTopic, but can be independently
// shared, and restored from a serialized state. A Subscription is read
// by calling Client.Poll(subscription) to recieve a channel with new messages
// read from the Subscription.
type Subscription struct {
	// for random looking pir requests
	drbg *drbg.HashDrbg

	// For learning log positions
	Seed1 *drbg.Seed
	Seed2 *drbg.Seed

	// For decrypting messages
	SharedSecret     *[32]byte
	SigningPublicKey *[32]byte

	// Current log position
	Seqno uint64

	// Notifications of new messages
	updates chan []byte
}

func NewSubscription() (s *Subscription, err error) {
	s = &Subscription{}
	err = initSubscription(s)
	return
}

func initSubscription(s *Subscription) (err error) {
	s.updates = make(chan []byte)

	s.drbg, err = drbg.NewHashDrbg(nil)
	return
}

<<<<<<< HEAD
// nextBuckets returns the pair of buckets that will be used in the next poll or publish of this
// topic given the current sequence number of the subscription.
// The buckets returned by this method must still be wrapped by the NumBuckets config paramter of talek instance it is requested against.
func (s *Subscription) nextBuckets(conf *common.CommonConfig) (uint64, uint64) {
	seqNoBytes := make([]byte, 12)
	_ = binary.PutUvarint(seqNoBytes, s.Seqno)

	k0, k1 := s.Seed1.KeyUint128()
	b1 := siphash.Hash(k0, k1, seqNoBytes)
	k0, k1 = s.Seed2.KeyUint128()
	b2 := siphash.Hash(k0, k1, seqNoBytes)

	return b1 % conf.NumBuckets, b2 % conf.NumBuckets
}

func (s *Subscription) generatePoll(config *ClientConfig, seqNo uint64) (*common.ReadArgs, *common.ReadArgs, error) {
=======
func (s *Subscription) generatePoll(config *ClientConfig, _ uint64) (*common.ReadArgs, *common.ReadArgs, error) {
>>>>>>> dd4e6399
	if s.SharedSecret == nil || s.SigningPublicKey == nil {
		return nil, nil, errors.New("Subscription not fully initialized")
	}

	args := make([]*common.ReadArgs, 2)
<<<<<<< HEAD
	bucket1, bucket2 := s.nextBuckets(config.CommonConfig)
=======
	seqNoBytes := make([]byte, 24)
	_ = binary.PutUvarint(seqNoBytes, s.Seqno)
>>>>>>> dd4e6399

	num := len(config.TrustDomains)

	args[0] = &common.ReadArgs{}
	args[0].TD = make([]common.PirArgs, num)
	// The first Trust domain is the one with the explicit bucket bit-flip.
	args[0].TD[0].RequestVector = make([]byte, (config.CommonConfig.NumBuckets+7)/8)
	args[0].TD[0].RequestVector[bucket1/8] |= 1 << (bucket1 % 8)
	args[0].TD[0].PadSeed = make([]byte, drbg.SeedLength)
	s.drbg.FillBytes(args[0].TD[0].PadSeed)

	for j := 1; j < num; j++ {
		args[0].TD[j].RequestVector = make([]byte, (config.CommonConfig.NumBuckets+7)/8)
		s.drbg.FillBytes(args[0].TD[j].RequestVector)
		args[0].TD[j].PadSeed = make([]byte, drbg.SeedLength)
		s.drbg.FillBytes(args[0].TD[j].PadSeed)

		for k := 0; k < len(args[0].TD[j].RequestVector); k++ {
			args[0].TD[0].RequestVector[k] ^= args[0].TD[j].RequestVector[k]
		}
	}

	args[1] = &common.ReadArgs{}
	args[1].TD = make([]common.PirArgs, num)
	// The first Trust domain is the one with the explicit bucket bit-flip.
	args[1].TD[0].RequestVector = make([]byte, (config.CommonConfig.NumBuckets+7)/8)
	args[1].TD[0].RequestVector[bucket2/8] |= 1 << (bucket2 % 8)
	args[1].TD[0].PadSeed = make([]byte, drbg.SeedLength)
	s.drbg.FillBytes(args[1].TD[0].PadSeed)

	for j := 1; j < num; j++ {
		args[1].TD[j].RequestVector = make([]byte, (config.CommonConfig.NumBuckets+7)/8)
		s.drbg.FillBytes(args[1].TD[j].RequestVector)
		args[1].TD[j].PadSeed = make([]byte, drbg.SeedLength)
		s.drbg.FillBytes(args[1].TD[j].PadSeed)

		for k := 0; k < len(args[1].TD[j].RequestVector); k++ {
			args[1].TD[0].RequestVector[k] ^= args[1].TD[j].RequestVector[k]
		}
	}

	return args[0], args[1], nil
}

func (s *Subscription) Decrypt(cyphertext []byte, nonce *[24]byte) ([]byte, error) {
	if s.SharedSecret == nil || s.SigningPublicKey == nil {
		return nil, errors.New("Subscription improperly initialized")
	}
	cypherlen := len(cyphertext)
	if cypherlen < ed25519.SignatureSize {
		return nil, errors.New("Invalid cyphertext")
	}

	//verify signature
	message := cyphertext[0 : cypherlen-ed25519.SignatureSize]
	var sig [ed25519.SignatureSize]byte
	copy(sig[:], cyphertext[cypherlen-ed25519.SignatureSize:])
	if !ed25519.Verify(s.SigningPublicKey, message, &sig) {
		return nil, errors.New("Invalid Signature")
	}

	//decrypt
	plaintext := make([]byte, 0, cypherlen-box.Overhead-ed25519.SignatureSize)
	_, ok := box.OpenAfterPrecomputation(plaintext, message, nonce, s.SharedSecret)
	if !ok {
		return nil, errors.New("Failed to decrypt.")
	}
	return plaintext[0:cap(plaintext)], nil
}

func (s *Subscription) OnResponse(args *common.ReadArgs, reply *common.ReadReply, dataSize uint) {
	msg := s.retrieveResponse(args, reply, dataSize)
	if msg != nil && s.updates != nil {
		s.updates <- msg
	}
}

func (s *Subscription) retrieveResponse(args *common.ReadArgs, reply *common.ReadReply, dataSize uint) []byte {
	data := reply.Data

	// strip out the padding injected by trust domains.
	for i := 0; i < len(args.TD); i++ {
		drbg.Overlay(args.TD[i].PadSeed, data)
	}

	var seqNoBytes [24]byte
	_ = binary.PutUvarint(seqNoBytes[:], s.Seqno)

	// A 'bucket' likely has multiple messages in it. See if any of them are ours.
	for i := uint(0); i < uint(len(data)); i += dataSize {
		plaintext, err := s.Decrypt(data[i:i+dataSize], &seqNoBytes)
		if err == nil {
			return plaintext
		}
		fmt.Printf("decryption failed for read %d of bucket %d [%v](%d): %v\n", i/dataSize, args.Bucket(), data[i:i+4], len(data[i:i+dataSize]), err)
	}
	return nil
}<|MERGE_RESOLUTION|>--- conflicted
+++ resolved
@@ -3,10 +3,7 @@
 import (
 	"encoding/binary"
 	"errors"
-<<<<<<< HEAD
-=======
 	"fmt"
->>>>>>> dd4e6399
 
 	"github.com/agl/ed25519"
 	"github.com/dchest/siphash"
@@ -52,7 +49,6 @@
 	return
 }
 
-<<<<<<< HEAD
 // nextBuckets returns the pair of buckets that will be used in the next poll or publish of this
 // topic given the current sequence number of the subscription.
 // The buckets returned by this method must still be wrapped by the NumBuckets config paramter of talek instance it is requested against.
@@ -68,21 +64,13 @@
 	return b1 % conf.NumBuckets, b2 % conf.NumBuckets
 }
 
-func (s *Subscription) generatePoll(config *ClientConfig, seqNo uint64) (*common.ReadArgs, *common.ReadArgs, error) {
-=======
 func (s *Subscription) generatePoll(config *ClientConfig, _ uint64) (*common.ReadArgs, *common.ReadArgs, error) {
->>>>>>> dd4e6399
 	if s.SharedSecret == nil || s.SigningPublicKey == nil {
 		return nil, nil, errors.New("Subscription not fully initialized")
 	}
 
 	args := make([]*common.ReadArgs, 2)
-<<<<<<< HEAD
 	bucket1, bucket2 := s.nextBuckets(config.CommonConfig)
-=======
-	seqNoBytes := make([]byte, 24)
-	_ = binary.PutUvarint(seqNoBytes, s.Seqno)
->>>>>>> dd4e6399
 
 	num := len(config.TrustDomains)
 
